--- conflicted
+++ resolved
@@ -99,13 +99,8 @@
     }
 
     @Test
-<<<<<<< HEAD
-    public void testChunk() throws Exception {
+    void testChunk() throws Exception {
         WriteQueue writeQueue = new WriteQueue();
-=======
-    void testChunk() throws Exception {
-        WriteQueue writeQueue = new WriteQueue(channel);
->>>>>>> 4af8606b
         // test deque chunk size
         writeMethodCalledTimes.set(0);
         for (int i = 0; i < DEQUE_CHUNK_SIZE; i++) {

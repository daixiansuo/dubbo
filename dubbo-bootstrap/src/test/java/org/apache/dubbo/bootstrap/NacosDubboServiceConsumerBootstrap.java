/*
 * Licensed to the Apache Software Foundation (ASF) under one or more
 * contributor license agreements.  See the NOTICE file distributed with
 * this work for additional information regarding copyright ownership.
 * The ASF licenses this file to You under the Apache License, Version 2.0
 * (the "License"); you may not use this file except in compliance with
 * the License.  You may obtain a copy of the License at
 *
 *     http://www.apache.org/licenses/LICENSE-2.0
 *
 * Unless required by applicable law or agreed to in writing, software
 * distributed under the License is distributed on an "AS IS" BASIS,
 * WITHOUT WARRANTIES OR CONDITIONS OF ANY KIND, either express or implied.
 * See the License for the specific language governing permissions and
 * limitations under the License.
 */
package org.apache.dubbo.bootstrap;

import org.apache.dubbo.bootstrap.rest.UserService;
import org.apache.dubbo.config.ApplicationConfig;
import org.apache.dubbo.config.MetadataReportConfig;
import org.apache.dubbo.config.ReferenceConfig;
import org.apache.dubbo.config.context.ConfigManager;

/**
 * Dubbo Provider Bootstrap
 *
 * @since 2.7.4
 */
public class NacosDubboServiceConsumerBootstrap {

    public static void main(String[] args) throws Exception {

        ApplicationConfig applicationConfig = new ApplicationConfig("dubbo-nacos-consumer-demo");
//        applicationConfig.setMetadataType("remote");
        new DubboBootstrap()
                .application(applicationConfig)
                // Zookeeper
<<<<<<< HEAD
                .registry("nacos", builder -> builder.address("nacos://127.0.0.1:8848?registry.type=service&subscribed.services=dubbo-nacos-provider-demo"))
//                .metadataReport(new MetadataReportConfig("nacos://127.0.0.1:8848"))
=======
                .registry("nacos", builder -> builder.address("nacos://127.0.0.1:8848?registry-type=service&subscribed-services=dubbo-nacos-provider-demo"))
>>>>>>> f8288cb4
                .metadataReport(new MetadataReportConfig("nacos://127.0.0.1:8848"))
                // Nacos
//                .registry("consul", builder -> builder.address("consul://127.0.0.1:8500?registry.type=service&subscribed.services=dubbo-provider-demo").group("namespace1"))
                .reference("echo", builder -> builder.interfaceClass(EchoService.class).protocol("dubbo"))
                .reference("user", builder -> builder.interfaceClass(UserService.class).protocol("rest"))
                .start()
                .await();

        ConfigManager configManager = ConfigManager.getInstance();

        ReferenceConfig<EchoService> referenceConfig = configManager.getReference("echo");

        EchoService echoService = referenceConfig.get();

        for (int i = 0; i < 500; i++) {
            Thread.sleep(2000L);
            System.out.println(echoService.echo("Hello,World"));
        }

    }
}<|MERGE_RESOLUTION|>--- conflicted
+++ resolved
@@ -36,12 +36,8 @@
         new DubboBootstrap()
                 .application(applicationConfig)
                 // Zookeeper
-<<<<<<< HEAD
-                .registry("nacos", builder -> builder.address("nacos://127.0.0.1:8848?registry.type=service&subscribed.services=dubbo-nacos-provider-demo"))
-//                .metadataReport(new MetadataReportConfig("nacos://127.0.0.1:8848"))
-=======
+//                .registry("nacos", builder -> builder.address("nacos://127.0.0.1:8848?registry.type=service&subscribed.services=dubbo-nacos-provider-demo"))
                 .registry("nacos", builder -> builder.address("nacos://127.0.0.1:8848?registry-type=service&subscribed-services=dubbo-nacos-provider-demo"))
->>>>>>> f8288cb4
                 .metadataReport(new MetadataReportConfig("nacos://127.0.0.1:8848"))
                 // Nacos
 //                .registry("consul", builder -> builder.address("consul://127.0.0.1:8500?registry.type=service&subscribed.services=dubbo-provider-demo").group("namespace1"))

--- conflicted
+++ resolved
@@ -83,11 +83,8 @@
     private static final String URL_SPLIT = "\\s+";
     // Max times to retry to save properties to local cache file
     private static final int MAX_RETRY_TIMES_SAVE_PROPERTIES = 3;
-<<<<<<< HEAD
-=======
     // Default interval in millisecond for saving properties to local cache file
     private static final long DEFAULT_INTERVAL_SAVE_PROPERTIES = 500L;
->>>>>>> c84b745b
 
     // Log output
     protected final ErrorTypeAwareLogger logger = LoggerFactory.getErrorTypeAwareLogger(getClass());
